import axios, { AxiosInstance } from 'axios';
import ethers, { BigNumberish } from 'ethers';
import {
  Client,
  ICall,
  IClientOpts,
  IPresetBuilderOpts,
  ISendUserOperationResponse,
  UserOperationMiddlewareFn,
} from 'userop';
import { EtherspotWallet } from './etherspot';
import { verifyingPaymaster } from 'userop/dist/preset/middleware';
import { SmartWalletAuth } from './utils/auth';
import { ContractUtils } from './utils/contracts';
import { rethrowError } from '@etherspot/prime-sdk/dist/sdk/common';
import { Variables } from './constants/variables';
import { ITokenDetails } from './types/token/token_details';
import { NonceManager } from './utils/nonceManager';

export class FuseSDK {
  private readonly _axios: AxiosInstance;
  private readonly _feeTooLowError = 'fee too low';
  private _jwtToken!: string;
  public wallet!: EtherspotWallet;
  public client!: Client;
  private _nonceManager = new NonceManager();

  constructor(public readonly publicApiKey: string) {
    this._axios = axios.create({
      baseURL: `https://${Variables.BASE_URL}/api`,
      headers: {
        'Content-Type': 'application/json',
      },
      params: {
        apiKey: publicApiKey,
      },
    });
  }

  /**
   * Initializes the SDK.
   * @param publicApiKey is required to authenticate with the Fuse API.
   * @param credentials are the Ethereum private key credentials.
   * @param withPaymaster indicates if the paymaster should be used.
   * @param paymasterContext provides additional context for the paymaster.
   * @param opts are the preset builder options.
   * @param clientOpts are the client options.
   * @returns
   */
  static async init(
    publicApiKey: string,
    credentials: ethers.Signer,
    {
      withPaymaster,
      paymasterContext,
      opts,
      clientOpts,
      jwtToken,
    }: {
      withPaymaster?: boolean;
      paymasterContext?: Record<string, unknown>;
      opts?: IPresetBuilderOpts;
      clientOpts?: IClientOpts;
      jwtToken?: string;
    } = {}
  ): Promise<FuseSDK> {
    const fuseSDK = new FuseSDK(publicApiKey);

    let paymasterMiddleware;

    if (withPaymaster) {
      paymasterMiddleware = FuseSDK._getPaymasterMiddleware(publicApiKey, paymasterContext);
    }

    fuseSDK.wallet = await FuseSDK._initializeWallet(
      credentials,
      publicApiKey,
      opts,
      paymasterMiddleware
    );
<<<<<<< HEAD
    if(jwtToken) {
      fuseSDK._jwtToken = jwtToken;
    } else {
      await fuseSDK.authenticate(credentials);
    }
=======

    await fuseSDK.authenticate(credentials);

>>>>>>> ed4f4725
    fuseSDK.client = await Client.init(FuseSDK._getBundlerRpc(publicApiKey), {
      ...clientOpts,
    });
    return fuseSDK;
  }

  /**
   * Executes a batch of calls in a single transaction.
   * @param calls are the calls to be executed.
   * @param txOptions are the transaction options.
   * @returns
   */
  async executeBatch(
    calls: Array<ICall>,
    txOptions?: typeof Variables.DEFAULT_TX_OPTIONS,
  ): Promise<ISendUserOperationResponse | null | undefined> {
    txOptions = txOptions ?? Variables.DEFAULT_TX_OPTIONS;
    const initialFees = BigInt(txOptions.feePerGas);
    this.setWalletFees(initialFees);

    if (txOptions?.useNonceSequence) {
      this._nonceManager.increment();
      this.wallet.nonceKey = this._nonceManager.retrieve();
    }

    try {
      const userOp = this.wallet.executeBatch(calls);
      return await this.client.sendUserOperation(userOp);
    } catch (e: any) {
      if (e.message.contains(this._feeTooLowError) && txOptions.withRetry) {
        const increasedFees = this._increaseFeeByPercentage(
          initialFees,
          txOptions.feeIncrementPercentage
        );
        this.setWalletFees(increasedFees);
        try {
          const userOp = this.wallet.executeBatch(calls);
          return await this.client.sendUserOperation(userOp);
        } catch (e: any) {
          rethrowError(e);
        }
      } else {
        rethrowError(e);
      }
    }
  }

  /**
   * Calls a contract with the specified parameters.
   * This method facilitates direct contract interactions.
   * @param to is the address of the contract to call.
   * @param value is the amount of Ether (in Wei) to be sent with the call.
   * @param data is the encoded data of the contract call.
   * @param txOptions are the transaction options.
   * @returns
   */
  async callContract(to: string, value: BigNumberish, data: Uint8Array, txOptions?: typeof Variables.DEFAULT_TX_OPTIONS) {
    const call: ICall = {
      to: to,
      value: value,
      data: data,
    };

    if (txOptions?.useNonceSequence) {
      this._nonceManager.increment();
      this.wallet.nonceKey = this._nonceManager.retrieve();
    }

    return await this._executeUserOperation(call, txOptions);
  }


  private async _getNativeBalance(address: string): Promise<ethers.BigNumber> {
    const web3client = this.wallet.proxy.provider;
    const balance = await web3client.getBalance(address);
    return balance;
  }

  /**
   * Retrieves the balance of a specified address for a given token.
   *
   * This method fetches the balance of an address. If the token is native, it retrieves
   * the native balance. Otherwise, it fetches the balance of the ERC20 token using the
   * `balanceOf` function of the token's contract.
   *
   * @param tokenAddress Address of the ERC20 token contract.
   * @param address Address of the user.
   * @returns BigInt representing the balance of the address for the specified token.
   */
  async getBalance(tokenAddress: string, address: string) {
    if (this._isNativeToken(tokenAddress)) {
      return await this._getNativeBalance(address);
    }
    return ContractUtils.readFromContractWithFirstResult(
      this.wallet.proxy.provider,
      tokenAddress,
      'ERC20',
      'balanceOf',
      [address]
    );
  }

  /**
   * Retrieves the allowance of tokens that a spender is allowed to withdraw from an owner.
   *
   * This method checks the amount of tokens that an owner has allowed a spender
   * to withdraw from their account using the ERC20 `approve` function.
   *
   * @param tokenAddress Address of the ERC20 token contract.
   * @param spender Address of the spender.
   * @returns BigInt representing the amount of tokens the spender is allowed to withdraw.
   */
  async getAllowance(tokenAddress: string, spender: string) {
    return ContractUtils.readFromContractWithFirstResult(
      this.wallet.proxy.provider,
      tokenAddress,
      'ERC20',
      'allowance',
      [this.wallet.getSender(), spender]
    );
  }

  /**
   * Retrieves detailed information about an ERC20 token.
   *
   * This method fetches the name, symbol, and decimals of an ERC20 token using its address.
   * If the provided tokenAddress matches the native token address, it returns a native token with zero amount.
   *
   * @param tokenAddress Address of the ERC20 token contract.
   * @returns a ITokenDetails object containing the token's name, symbol, decimals, and other relevant details.
   */
  async getERC20TokenDetails(tokenAddress: string) {
    if (this._isNativeToken(tokenAddress)) {
      return {
        symbol: 'ETH',
        name: 'Ether',
        decimals: 18,
        address: tokenAddress,
        amount: BigInt(0),
      };
    }
    const toRead = ['name', 'symbol', 'decimals'];
    const token = await Promise.all(
      toRead.map((key) =>
        ContractUtils.readFromContract(this.wallet.proxy.provider, tokenAddress, 'ERC20', key, [])
      )
    );

    const [name, symbol, decimals] = token;
    return {
      symbol: symbol as string,
      name: name as string,
      decimals: decimals as number,
      address: tokenAddress,
      amount: BigInt(0),
    } as ITokenDetails;
  }

  /**
   * Authenticates the user using the provided private key
   * @param credentials are the Ethereum private key credentials.
   * @returns JWT token upon successful authentication.
   */
  async authenticate(credentials: ethers.Signer): Promise<string> {
    const auth = await SmartWalletAuth.signer(credentials, this.wallet.getSender());
    const response = await this._axios.post('/v2/smart-wallets/auth', auth.toJson());
    this._jwtToken = response.data.jwt;
    return response.data.jwt;
  }

  /**
   * Initializes the wallet with the provided parameters.
   * @param credentials are the Ethereum private key credentials.
   * @param publicApiKey is required to authenticate with the Fuse API.
   * @param opts are the preset builder options.
   * @param paymasterMiddleware is the middleware for the paymaster.
   * @returns
   */
  private static async _initializeWallet(
    credentials: ethers.Signer,
    publicApiKey: string,
    opts?: IPresetBuilderOpts,
    paymasterMiddleware?: UserOperationMiddlewareFn,
  ): Promise<EtherspotWallet> {
    return EtherspotWallet.init(credentials, FuseSDK._getBundlerRpc(publicApiKey), {
      entryPoint: opts?.entryPoint,
      factory: opts?.factory,
      salt: opts?.salt,
      paymasterMiddleware: opts?.paymasterMiddleware ?? paymasterMiddleware,
      overrideBundlerRpc: opts?.overrideBundlerRpc,
    });
  }

  /**
   * Retrieves the bundler RPC URL for the provided publicApiKey
   * @param publicApiKey is required to authenticate with the Fuse API.
   * @returns
   */
  private static _getBundlerRpc(publicApiKey: string): string {
    return `https://${Variables.BASE_URL}/api/v0/bundler?apiKey=${publicApiKey}`;
  }

  /**
   * Retrieves the bundler RPC URL for the provided publicApiKey
   * @param publicApiKey is required to authenticate with the Fuse API.
   * @param paymasterContext provides additional context for the paymaster.
   * @returns
   */
  private static _getPaymasterMiddleware(
    publicApiKey: string,
    paymasterContext?: Record<string, unknown>
  ): UserOperationMiddlewareFn {
    return verifyingPaymaster(
      `https://${Variables.BASE_URL}/api/v0/paymaster?apiKey=${publicApiKey}`,
      paymasterContext ?? {}
    );
  }

  /**
   * Checks if the given address is the native token's address.
   * @param tokenAddress is the address to be checked.
   */
  private _isNativeToken(tokenAddress: string): boolean {
    return tokenAddress.toLowerCase() === Variables.NATIVE_TOKEN_ADDRESS.toLowerCase();
  }

  /**
   * Increases the transaction fee by a specified percentage.
   * @param fees are the fees to be set.
   * @param percentage is the percentage by which the fees should be increased.
   */
  private _increaseFeeByPercentage(fee: bigint, percentage: number) {
    return fee + (fee * BigInt(percentage)) / BigInt(100);
  }

  /**
   * Sets the maximum fee per gas and priority fee per gas for the wallet.
   * @param fees are the fees to be set.
   */
  setWalletFees(fees: ethers.BigNumberish) {
    this.wallet.setMaxFeePerGas(fees);
    this.wallet.setMaxPriorityFeePerGas(fees);
  }

  /**
   * Executes a user operation with the provided call.
   * @param call is the call to be executed.
   * @param txOptions are the transaction options.
   * @returns
   */
  private async _executeUserOperation(
    call: ICall,
    txOptions?: typeof Variables.DEFAULT_TX_OPTIONS
  ): Promise<ISendUserOperationResponse | null | undefined> {
    txOptions = txOptions ?? Variables.DEFAULT_TX_OPTIONS;
    const initialFees = BigInt(txOptions.feePerGas);
    this.setWalletFees(initialFees);
    try {
      const userOp = this.wallet.execute(call.to, call.value, call.data);
      return await this.client.sendUserOperation(userOp);
    } catch (e: any) {
      if (e.message.includes(this._feeTooLowError) && txOptions.withRetry) {
        const increasedFees = this._increaseFeeByPercentage(
          initialFees,
          txOptions.feeIncrementPercentage
        );
        this.setWalletFees(increasedFees);
        try {
          const userOp = this.wallet.execute(call.to, call.value, call.data);
          return await this.client.sendUserOperation(userOp);
        } catch (e: any) {
          rethrowError(e);
        }
      } else {
        rethrowError(e);
      }
    }
  }
}<|MERGE_RESOLUTION|>--- conflicted
+++ resolved
@@ -78,17 +78,13 @@
       opts,
       paymasterMiddleware
     );
-<<<<<<< HEAD
+    
     if(jwtToken) {
       fuseSDK._jwtToken = jwtToken;
     } else {
       await fuseSDK.authenticate(credentials);
     }
-=======
-
-    await fuseSDK.authenticate(credentials);
-
->>>>>>> ed4f4725
+    
     fuseSDK.client = await Client.init(FuseSDK._getBundlerRpc(publicApiKey), {
       ...clientOpts,
     });
